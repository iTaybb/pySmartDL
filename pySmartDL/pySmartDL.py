--- conflicted
+++ resolved
@@ -262,13 +262,8 @@
         
         try:
             self.filesize = int(urlObj.headers["Content-Length"])
-<<<<<<< HEAD
             self.logger.info("Content-Length is {} ({}).".format(self.filesize, utils.sizeof_human(self.filesize)))
-        except (IndexError, KeyError):
-=======
-            self.logger.info("Content-Length is %d (%s)." % (self.filesize, utils.sizeof_human(self.filesize)))
         except (IndexError, KeyError, TypeError):
->>>>>>> fe26f442
             self.logger.warning("Server did not send Content-Length. Filesize is unknown.")
             self.filesize = 0
             
